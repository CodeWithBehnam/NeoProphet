--- conflicted
+++ resolved
@@ -83,12 +83,8 @@
     m <- fit.prophet(m, history.c)
     # Calculate yhat
     df.predict <- dplyr::filter(df, ds > cutoff, ds <= cutoff + horizon)
-<<<<<<< HEAD
     # Get the columns for the future dataframe
-    columns <- c('ds')
-=======
     columns <- 'ds'
->>>>>>> 29275ac6
     if (m$growth == 'logistic') {
       columns <- c(columns, 'cap')
       if (m$logistic.floor) {
